volumes:
  rust-cache:
    name: "rust-cache"
  nanocl-deps:
    name: "nanocl-deps"

networks:
  nanoclbr0:
    name: nanoclbr0
    driver: bridge
    driver_opts:
      com.docker.network.bridge.name: nanoclbr0

services:
  nstore:
    container_name: nstore.system.c
    hostname: store.nanocl.internal
<<<<<<< HEAD
    image: docker.io/cockroachdb/cockroach:v24.2.0
=======
    image: docker.io/cockroachdb/cockroach:v24.2.4
>>>>>>> 99df0579
    entrypoint: /bin/sh
    tty: true
    networks:
      - nanoclbr0
    ports:
      - 26257:26257
      - 26258:26258
    volumes:
      - ${STATE_DIR:-${HOME}/.nanocl_dev/state}/store:${STATE_DIR:-${HOME}/.nanocl_dev/state}/store
    environment:
      - STATE_DIR=${STATE_DIR:-${HOME}/.nanocl_dev/state}/store
    labels:
      - io.nanocl=enabled
      - io.nanocl.kind=cargo
      - io.nanocl.c=nstore.system
      - io.nanocl.n=system
    command:
      - -c
      - |
        echo "starting cockroachdb"
        # if [ ! -f "$$STATE_DIR/ca/ca.key" ]; then
        #   echo "generating certs"
        #   mkdir -p $$STATE_DIR/ca $$STATE_DIR/certs $$STATE_DIR/data
        #   cockroach cert create-ca --certs-dir=$$STATE_DIR/certs --ca-key=$$STATE_DIR/ca/ca.key
        #   cockroach cert create-node 127.0.0.1 store.nanocl.internal --certs-dir=$$STATE_DIR/certs --ca-key=$$STATE_DIR/ca/ca.key
        #   cockroach cert create-client root --certs-dir=$$STATE_DIR/certs --ca-key=$$STATE_DIR/ca/ca.key
        # fi
        cockroach start-single-node --listen-addr=:26257 --sql-addr=:26258 --store=$$STATE_DIR/data --insecure

  nmetrics:
    container_name: nmetrics.system.c
    image: ghcr.io/next-hat/metrsd:0.5.4
    tty: true
    environment:
      - LOG_LEVEL=metrsd=info
    networks:
      - nanoclbr0
    command:
      - --hosts
      - unix:///run/nanocl/metrics.sock
    labels:
      - io.nanocl=enabled
      - io.nanocl.kind=cargo
      - io.nanocl.c=nmetrics.system
      - io.nanocl.n=system
    volumes:
      - //run/guest-services/nanocl:/run/nanocl

  nproxy:
    container_name: nproxy.system.c
    build:
      context: .
      dockerfile: ./bin/nproxy/Dockerfile
    tty: true
    network_mode: host
    profiles:
      - proxy
    environment:
      - STATE_DIR=${STATE_DIR:-${HOME}/.nanocl_dev/state}/proxy
    labels:
      - io.nanocl=enabled
      - io.nanocl.kind=cargo
      - io.nanocl.c=nproxy.system
      - io.nanocl.n=system
    volumes:
      - //run/guest-services/nanocl:/run/nanocl
      - ${STATE_DIR:-${HOME}/.nanocl_dev/state}/proxy:${STATE_DIR:-${HOME}/.nanocl_dev/state}/proxy

  ncproxy:
    container_name: ncproxy.system.c
    image: ghcr.io/next-hat/nanocl-dev:dev
    tty: true
    profiles:
      - proxy
    ports:
      - 8686:8686
    networks:
      - nanoclbr0
    command:
      - watch
      - -w
      - /project/bin/ncproxy/src
      - -x
      - run --no-default-features --features dev --bin ncproxy -- --state-dir ${STATE_DIR:-${HOME}/.nanocl_dev/state}/proxy
    labels:
      - io.nanocl=enabled
      - io.nanocl.kind=cargo
      - io.nanocl.c=ncproxy.system
      - io.nanocl.n=system
    volumes:
      - type: bind
        source: .
        target: /project
      - nanocl-deps:/project/target
      - rust-cache:/usr/local/cargo/registry
      - //run/guest-services/nanocl:/run/nanocl
      - ${STATE_DIR:-${HOME}/.nanocl_dev/state}/proxy:${STATE_DIR:-${HOME}/.nanocl_dev/state}/proxy

  ndns:
    container_name: ndns.system.c
    build:
      context: .
      dockerfile: ./bin/ndns/Dockerfile
    tty: true
    profiles:
      - dns
    network_mode: host
    environment:
      - STATE_DIR=${STATE_DIR:-${HOME}/.nanocl_dev/state}/dns
    labels:
      - io.nanocl=enabled
      - io.nanocl.kind=cargo
      - io.nanocl.c=ndns.system
      - io.nanocl.n=system
    volumes:
      - ${STATE_DIR:-${HOME}/.nanocl_dev/state}/dns:${STATE_DIR:-${HOME}/.nanocl_dev/state}/dns

  ncdns:
    container_name: ncdns.system.c
    image: ghcr.io/next-hat/nanocl-dev:dev
    tty: true
    profiles:
      - dns
    ports:
      - 8787:8787
    networks:
      - nanoclbr0
    command:
      - watch
      - -w
      - /project/bin/ncdns/src
      - -x
      - run --no-default-features --features dev --bin ncdns -- --state-dir ${STATE_DIR:-${HOME}/.nanocl_dev/state}/dns
    labels:
      - io.nanocl=enabled
      - io.nanocl.kind=cargo
      - io.nanocl.c=ncdns.system
      - io.nanocl.n=system
    volumes:
      - type: bind
        source: .
        target: /project
      - nanocl-deps:/project/target
      - rust-cache:/usr/local/cargo/registry
      - //run/guest-services/nanocl:/run/nanocl
      - ${STATE_DIR:-${HOME}/.nanocl_dev/state}/dns:${STATE_DIR:-${HOME}/.nanocl_dev/state}/dns

  nanocld:
    container_name: ndaemon.system.c
    image: ghcr.io/next-hat/nanocl-dev:dev
    tty: true
    hostname: nanocl.internal
    # network_mode: host
    ports:
      - 8585:8585
    networks:
      - nanoclbr0
    labels:
      - io.nanocl=enabled
      - io.nanocl.kind=cargo
      - io.nanocl.c=ndaemon.system
      - io.nanocl.n=system
    volumes:
      - type: bind
        source: .
        target: /project
      - nanocl-deps:/project/target
      - rust-cache:/usr/local/cargo/registry
      - /var/run/docker.sock:/run/docker.sock
      - //run/guest-services/nanocl:/run/nanocl
      - ${STATE_DIR:-${HOME}/.nanocl_dev/state}:${STATE_DIR:-${HOME}/.nanocl_dev/state}
    command:
      - watch
      - -w
      - /project/bin/nanocld/src
      - -x
      - |
        run --no-default-features \
          --features dev \
          --bin nanocld \
          -- \
          --hosts unix:///run/nanocl/nanocl.sock \
          --gid 1001 \
          --store-addr postgresql://root:root@store.nanocl.internal:26258/defaultdb \
          --hosts tcp://0.0.0.0:9443 \
          --cert ./tests/server.crt \
          --cert-key ./tests/server.key \
          --cert-ca ./tests/ca.crt \
          --state-dir ${STATE_DIR:-${HOME}/.nanocl_dev/state}

  dbeaver:
    container_name: dbeaver.system.c
    image: dbeaver/cloudbeaver:23.2.4
    tty: true
    user: root
    hostname: dbeaver.nanocl.internal
    networks:
      - nanoclbr0
    profiles:
      - debug
    ports:
      - 9090:8978
    environment:
      - PGADMIN_DEFAULT_EMAIL=admin@admin.com
      - PGADMIN_DEFAULT_PASSWORD=admin
    labels:
      - io.nanocl=enabled
      - io.nanocl.kind=cargo
      - io.nanocl.c=dbeaver.system
      - io.nanocl.n=system
    volumes:
      - ${STATE_DIR:-${HOME}/.nanocl_dev}/dbeaver:/opt/cloudbeaver/workspace

  ncvpnkit:
    container_name: ncvpnkit.system.c
    image: ghcr.io/next-hat/nanocl-dev:dev
    tty: true
    networks:
      - nanoclbr0
    hostname: ncvpnkit.nanocl.internal
    profiles:
      - vpnkit
    environment:
      - USER_HOME=${HOME}
    labels:
      - io.nanocl=enabled
      - io.nanocl.kind=cargo
      - io.nanocl.c=ndaemon.system
      - io.nanocl.n=system
    volumes:
      - type: bind
        source: .
        target: /project
      - nanocl-deps:/project/target
      - rust-cache:/usr/local/cargo/registry
      - //run/guest-services/nanocl:/run/nanocl
      - //run/host-services/backend.sock:/run/host-services/backend.sock
    command:
      - watch
      - -w
      - /project/bin/ncvpnkit/src
      - -x
      - run --no-default-features --features dev --bin ncvpnkit<|MERGE_RESOLUTION|>--- conflicted
+++ resolved
@@ -15,11 +15,7 @@
   nstore:
     container_name: nstore.system.c
     hostname: store.nanocl.internal
-<<<<<<< HEAD
-    image: docker.io/cockroachdb/cockroach:v24.2.0
-=======
     image: docker.io/cockroachdb/cockroach:v24.2.4
->>>>>>> 99df0579
     entrypoint: /bin/sh
     tty: true
     networks:
