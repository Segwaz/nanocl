ApiVersion: v0.14

# This is the required component for nanocl ecosystem.
# It is a deployment that will be parsed and used to spin up nanocl.
# The settings may be dynamically updated when joining a cluster.
# or when a new node is added to the cluster.

Namespace: system

Cargoes:
- Name: nstore
  Container:
<<<<<<< HEAD
    Image: docker.io/cockroachdb/cockroach:v24.2.0
=======
    Image: docker.io/cockroachdb/cockroach:v24.2.4
>>>>>>> 99df0579
    Tty: true
    Hostname: store.nanocl.internal
    Entrypoint:
    - /bin/sh
    HostConfig:
      Binds:
      - ${{ state_dir }}/store:${{ state_dir }}/store
    Env:
    - STATE_DIR=${{ state_dir }}/store
    Cmd:
    - -c
    - |
      echo "starting cockroachdb"
      if [ ! -f "$STATE_DIR/ca/ca.key" ]; then
        echo "generating certs"
        mkdir -p $STATE_DIR/ca $STATE_DIR/certs $STATE_DIR/data
        cockroach cert create-ca --certs-dir=$STATE_DIR/certs --ca-key=$STATE_DIR/ca/ca.key
        cockroach cert create-node 127.0.0.1 *.nanocl.internal --certs-dir=$STATE_DIR/certs --ca-key=$STATE_DIR/ca/ca.key
        cockroach cert create-client root --certs-dir=$STATE_DIR/certs --ca-key=$STATE_DIR/ca/ca.key
      fi
      cockroach start-single-node --listen-addr=:26257 --sql-addr=:26258 --certs-dir=$STATE_DIR/certs --store=$STATE_DIR/data

- Name: nmetrics
  Container:
    # {% if channel == "nightly" %}
    Image: ghcr.io/next-hat/metrsd:0.5.4-nightly
    # {% else %}
    Image: ghcr.io/next-hat/metrsd:0.5.4
    # {% endif %}
    Tty: true
    Cmd:
    - --hosts
    - unix:///run/nanocl/metrics.sock
    HostConfig:
      Binds:
      # {% if is_docker_desktop %}
      - //run/guest-services/nanocl:/run/nanocl
      # {% else %}
      - /run/nanocl:/run/nanocl
      # {% endif %}

- Name: nproxy
  Container:
    # {% if channel == "nightly" %}
    Image: ghcr.io/next-hat/nproxy:1.26.0-n0.13-nightly
    # {% else %}
    Image: ghcr.io/next-hat/nproxy:1.26.0-n0.12
    # {% endif %}
    Tty: true
    Env:
    - STATE_DIR=${{ state_dir }}/proxy
    HostConfig:
      NetworkMode: host
      Binds:
      # {% if is_docker_desktop %}
      - //run:/run
      # {% else %}
      - /run:/run
      # {% endif %}
      - ${{ state_dir }}/proxy:${{ state_dir }}/proxy
      - ${{ state_dir }}/proxy/letsencrypt:/etc/letsencrypt

- Name: ncproxy
  Container:
    # {% if channel == "nightly" %}
    Image: ghcr.io/next-hat/ncproxy:0.13.0-nightly
    # {% else %}
    Image: ghcr.io/next-hat/ncproxy:0.12.0
    # {% endif %}
    Tty: true
    Cmd:
    - --state-dir
    - ${{ state_dir }}/proxy
    HostConfig:
      Binds:
      # {% if is_docker_desktop %}
      - //run/guest-services/nanocl:/run/nanocl
      # {% else %}
      - /run/nanocl:/run/nanocl
      # {% endif %}
      - ${{ state_dir }}/proxy:${{ state_dir }}/proxy

- Name: ndns
  Container:
    # {% if channel == "nightly" %}
    Image: ghcr.io/next-hat/ndns:2.90.0-n0.8-nightly
    # {% else %}
    Image: ghcr.io/next-hat/ndns:2.90.0-n0.7
    # {% endif %}
    Env:
    - STATE_DIR=${{ state_dir }}/dns
    HostConfig:
      NetworkMode: host
      Binds:
      - ${{ state_dir }}/dns:${{ state_dir }}/dns

- Name: ncdns
  Container:
    # {% if channel == "nightly" %}
    Image: ghcr.io/next-hat/ncdns:0.8.0-nightly
    # {% else %}
    Image: ghcr.io/next-hat/ncdns:0.7.0
    # {% endif %}
    Tty: true
    Cmd:
    - --state-dir
    - ${{ state_dir }}/dns
    - --dns
    - 1.1.1.1
    - --dns
    - 1.0.0.1
    HostConfig:
      Binds:
      # {% if is_docker_desktop %}
      - //run/guest-services/nanocl:/run/nanocl
      # {% else %}
      - /run/nanocl:/run/nanocl
      # {% endif %}
      - ${{ state_dir }}/dns:${{ state_dir }}/dns

- Name: ndaemon
  Container:
    # {% if channel == "nightly" %}
    Image: ghcr.io/next-hat/nanocld:0.16.0-nightly
    # {% else %}
    Image: ghcr.io/next-hat/nanocld:0.15.0
    # {% endif %}
    Tty: true
    Hostname: nanocl.internal
    Cmd:
    - --state-dir
    - ${{ state_dir }}
    - --conf-dir
    - ${{ conf_dir }}
    - --docker-host
    - ${{ docker_host }}
    - --gateway
    - ${{ gateway }}
    - --hostname
    - ${{ hostname }}
    - --advertise-addr
    - ${{ advertise_addr }}
    - --gid
    - "${{ gid }}"
    - --store-addr
    - postgresql://root:root@store.nanocl.internal:26258/defaultdb?sslmode=verify-full&sslcert=${{ state_dir }}/store/certs/client.root.crt&sslkey=${{ state_dir }}/store/certs/client.root.key&sslrootcert=${{ state_dir }}/store/certs/ca.crt
    Env:
    - NANOCL_GID=${{ gid }}
    HostConfig:
      Binds:
      # {% if is_docker_desktop %}
      - //run/guest-services/nanocl:/run/nanocl
      # {% else %}
      - /run/nanocl:/run/nanocl
      # {% endif %}
      # {% if docker_uds_path %}
      # {% if docker_uds_host_path %}
      - ${{ docker_uds_host_path }}:${{ docker_uds_path }}
      # {% else %}
      - ${{ docker_uds_path }}:${{ docker_uds_path }}
      # {% endif %}
      # {% endif %}
      - ${{ state_dir }}:${{ state_dir }}
      - ${{ conf_dir }}:${{ conf_dir }}

# Enable vpnkit on docker desktop
# {% if is_docker_desktop %}
- Name: ncvpnkit
  Container:
    # {% if channel == "nightly" %}
    Image: ghcr.io/next-hat/ncvpnkit:0.6.0-nightly
    # {% else %}
    Image: ghcr.io/next-hat/ncvpnkit:0.5.0
    # {% endif %}
    Tty: true
    Hostname: ncvpnkit.nanocl.internal
    Env:
    - USER_HOME=${{ home_dir }}
    HostConfig:
      Binds:
      - //run/guest-services/nanocl:/run/nanocl
      - //run/host-services/backend.sock:/run/host-services/backend.sock
# {% endif %}<|MERGE_RESOLUTION|>--- conflicted
+++ resolved
@@ -10,11 +10,7 @@
 Cargoes:
 - Name: nstore
   Container:
-<<<<<<< HEAD
-    Image: docker.io/cockroachdb/cockroach:v24.2.0
-=======
     Image: docker.io/cockroachdb/cockroach:v24.2.4
->>>>>>> 99df0579
     Tty: true
     Hostname: store.nanocl.internal
     Entrypoint:
@@ -42,7 +38,7 @@
     # {% if channel == "nightly" %}
     Image: ghcr.io/next-hat/metrsd:0.5.4-nightly
     # {% else %}
-    Image: ghcr.io/next-hat/metrsd:0.5.4
+    Image: ghcr.io/next-hat/metrsd:0.5.5
     # {% endif %}
     Tty: true
     Cmd:
