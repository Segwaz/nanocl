--- conflicted
+++ resolved
@@ -87,11 +87,7 @@
       Env:
         - TZ=Europe/Paris
       # {% if channel == "nightly" %}
-<<<<<<< HEAD
-      Image: ghcr.io/nxthat/ndns:2.89.0.1-nightly
-=======
       Image: ghcr.io/nxthat/ndns:2.89.0.2-nightly
->>>>>>> 5eb8d55c
       # {% else %}
       Image: ghcr.io/nxthat/ndns:2.89.0.0
       # {% endif %}
