--- conflicted
+++ resolved
@@ -1,22 +1,11 @@
 // @generated automatically by Diesel CLI.
 
-<<<<<<< HEAD
-=======
 pub mod sql_types {
-  #[derive(diesel::sql_types::SqlType)]
-  #[diesel(postgres_type(name = "node_modes"))]
-  pub struct NodeModes;
-
   #[derive(diesel::sql_types::SqlType)]
   #[diesel(postgres_type(name = "resource_kind"))]
   pub struct ResourceKind;
-
-  #[derive(diesel::sql_types::SqlType)]
-  #[diesel(postgres_type(name = "ssh_auth_modes"))]
-  pub struct SshAuthModes;
 }
 
->>>>>>> 6ae2f9ce
 diesel::table! {
     cargo_configs (key) {
         key -> Uuid,
@@ -40,24 +29,6 @@
     }
 }
 
-<<<<<<< HEAD
-joinable!(cargoes -> cargo_configs(config_key));
-=======
-diesel::table! {
-    use diesel::sql_types::*;
-    use super::sql_types::NodeModes;
-    use super::sql_types::SshAuthModes;
-
-    nodes (name) {
-        name -> Varchar,
-        mode -> NodeModes,
-        ip_address -> Varchar,
-        ssh_auth_mode -> SshAuthModes,
-        ssh_user -> Varchar,
-        ssh_credential -> Varchar,
-    }
-}
-
 diesel::table! {
     resource_configs (key) {
         key -> Uuid,
@@ -77,17 +48,13 @@
     }
 }
 
+joinable!(cargoes -> cargo_configs(config_key));
 joinable!(resources -> resource_configs(config_key));
->>>>>>> 6ae2f9ce
 
 diesel::allow_tables_to_appear_in_same_query!(
   cargo_configs,
   cargoes,
   namespaces,
-<<<<<<< HEAD
-=======
-  nodes,
   resource_configs,
   resources,
->>>>>>> 6ae2f9ce
 );