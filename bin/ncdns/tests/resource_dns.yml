--- conflicted
+++ resolved
@@ -1,9 +1,5 @@
 Kind: Resource
-<<<<<<< HEAD
-ApiVersion: v0.9
-=======
 ApiVersion: v0.10
->>>>>>> 374104e2
 
 Resources:
   - Name: dns-get-started
