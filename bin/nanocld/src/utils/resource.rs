--- conflicted
+++ resolved
@@ -125,13 +125,8 @@
 }
 
 /// Delete a resource
-<<<<<<< HEAD
-pub async fn delete(resource: Resource, pool: &Pool) -> Result<(), HttpError> {
+pub async fn delete(resource: &Resource, pool: &Pool) -> Result<(), HttpError> {
   if let Err(err) = hook_delete_resource(&resource, pool).await {
-=======
-pub async fn delete(resource: &Resource, pool: &Pool) -> Result<(), HttpError> {
-  if let Err(err) = hook_delete_resource(resource).await {
->>>>>>> 0ebf8c03
     log::warn!("{err}");
   }
   if resource.kind.as_str() == "Custom" {
