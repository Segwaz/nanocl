[package]
name = "nanocl"
version = "0.1.8"
edition = "2021"
authors = ["nanocl contributors <team@next-hat.com>"]
description = "The Self-Sufficient Hybrid-Cloud Orchestrator CLI"
readme = "README.md"
license = "MIT OR Apache-2.0"
homepage = "https://docs.next-hat.com/docs/guides/nanocl/overview"
repository = "https://github.com/nxthat/nanocl"

[[bin]]
name = "nanocl"
test = true
bench = false
path = "src/main.rs"

[features]
default = []

[build-dependencies]
clap = { version = "4.1.3", features = ["derive"] }
serde = { version = "1.0", features = ["derive"] }
clap_complete = "4.1.1"
clap_mangen = { version = "0.2" }
tabled = "0.10.0"
nanocl_stubs = { version = "*", features = ["serde"] }
bollard = { version = "0.14" }
chrono = "0.4.23"

[dependencies]
<<<<<<< HEAD
nanocld_client = { version = "0.0.2", features = ["tokio"] }
=======
nanocld_client = { version = "0.0.3", features = ["tokio"] }
>>>>>>> 0697f020
nanocl_stubs = { version = "0.0.2", features = ["serde"] }
bollard = { version = "0.14" }
futures = "0.3"
serde_yaml = "0.9"
tabled = "0.10.0"
indicatif = "0.17.3"
serde_json = "1.0.89"
thiserror = "1.0.37"
ntex = { version = "0.6.1", features = ["rustls", "tokio"] }
serde = { version = "1.0", features = ["derive"] }
clap = { version = "4.1.3", features = ["derive"] }
url = { version = "2.3.1", features = ["serde"] }
tokio = { version = "1.23.1", features = ["fs"] }
hyper = "0.14.20"
serde_urlencoded = "0.7.1"
users = "0.11.0"
tokio-util = "0.7.4"
chrono = "0.4.23"<|MERGE_RESOLUTION|>--- conflicted
+++ resolved
@@ -29,11 +29,7 @@
 chrono = "0.4.23"
 
 [dependencies]
-<<<<<<< HEAD
-nanocld_client = { version = "0.0.2", features = ["tokio"] }
-=======
 nanocld_client = { version = "0.0.3", features = ["tokio"] }
->>>>>>> 0697f020
 nanocl_stubs = { version = "0.0.2", features = ["serde"] }
 bollard = { version = "0.14" }
 futures = "0.3"
